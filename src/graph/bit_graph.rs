--- conflicted
+++ resolved
@@ -1,10 +1,6 @@
 use crate::datastructures::BitSet;
 use crate::graph::base_graph::BaseGraph;
-<<<<<<< HEAD
 use fxhash::FxHashMap;
-=======
-use fnv::FnvHashMap;
->>>>>>> ec1744eb
 use std::borrow::Borrow;
 use std::cmp::Ordering;
 
@@ -28,11 +24,8 @@
 }
 
 impl BitGraph {
-<<<<<<< HEAD
     pub fn from_graph<G: BaseGraph>(og_graph: &G, og_to_self: &FxHashMap<u32, u32>) -> Self {
-=======
-    pub fn from_graph<G: BaseGraph>(og_graph: &G, og_to_self: &FnvHashMap<u32, u32>) -> Self {
->>>>>>> ec1744eb
+
         let mut graph = vec![BitSet::new(og_graph.order()); og_graph.order()];
 
         for v in og_graph.vertices() {
